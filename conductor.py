import json
import sys
import time
from datetime import datetime
from typing import List, Dict
import configparser
import threading
import os
import re
import shutil
import random
import math

import logging
import requests

from ai_model import Ruminator, Archivist, ToolAgent, Listener
from fenra_ui import FenraUI
from runtime_utils import init_global_logging, parse_log_level, create_object_logger


logger = create_object_logger("Conductor")

TAGS_URL = "http://localhost:11434/api/tags"
PULL_URL = "http://localhost:11434/api/pull"


def load_config(path: str):
    """Parse fenra_config.txt and return instantiated agent objects."""
    logger.debug("Entering load_config path=%s", path)
    parser = configparser.ConfigParser()
    '''if not parser.read(path):
        raise RuntimeError(f"Failed to read config file {path}")'''
        
    with open(path, 'r', encoding='utf-8') as f:
        parser.read_file(f)

    logger.info("Loaded configuration from %s", path)

    sections = parser.sections()
    global_present = parser.has_section("global")
    topic_in_models = any(
        parser.has_option(sec, "topic_prompt") for sec in sections if sec != "global"
    )
    if not global_present and not topic_in_models:
        raise RuntimeError(
            "Config error: topic_prompt not found in global or model sections."
        )

    if global_present:
        topic_prompt_global = parser.get("global", "topic_prompt")
        temperature_global = parser.getfloat("global", "temperature", fallback=0.7)
        max_tokens_global = parser.getint("global", "max_tokens", fallback=300)
        chat_style_global = parser.get("global", "chat_style", fallback=None)
        watchdog_global = parser.getint("global", "watchdog_timeout", fallback=300)
        debug_level_str = parser.get("global", "debug_level", fallback="INFO")
        init_global_logging(parse_log_level(debug_level_str))
    else:
        topic_prompt_global = None
        temperature_global = 0.7
        max_tokens_global = 300
        chat_style_global = None
        watchdog_global = 300
        init_global_logging(logging.INFO)

    agents = []
    for section in sections:
        if section == "global":
            continue

        if not parser.has_option(section, "model"):
            raise RuntimeError(f"Config error: model missing for AI '{section}'")

        active = parser.getboolean(section, "active", fallback=True)
        if not active:
            continue

        model_id = parser.get(section, "model")
        role_prompt = parser.get(section, "role_prompt", fallback="")
        groups_str = parser.get(section, "groups", fallback="general")
        groups = [g.strip() for g in groups_str.split(',') if g.strip()]
        temperature = parser.getfloat(section, "temperature", fallback=temperature_global)
        max_tokens = parser.getint(section, "max_tokens", fallback=max_tokens_global)
        chat_style = parser.get(section, "chat_style", fallback=chat_style_global)
        watchdog = parser.getint(section, "watchdog_timeout", fallback=watchdog_global)
        system_prompt = parser.get(section, "system_prompt", fallback=None)

        topic_prompt = parser.get(section, "topic_prompt", fallback=topic_prompt_global)
        if topic_prompt is None:
            raise RuntimeError(
                f"Config error: topic_prompt missing for AI '{section}' and no global default."
            )

        role = parser.get(section, "role", fallback="ruminator").lower()

        cfg = {
            "topic_prompt": topic_prompt,
            "temperature": temperature,
            "max_tokens": max_tokens,
            "chat_style": chat_style,
            "watchdog_timeout": watchdog,
            "system_prompt": system_prompt,
        }

        if role == "archivist":
            agents.append(
                Archivist(
                    name=section,
                    model_name=model_id,
                    role_prompt=role_prompt,
                    config=cfg,
                    groups=groups,
                )
            )
        elif role in ("tool", "toolagent", "tools"):
            agent = ToolAgent(
                name=section,
                model_name=model_id,
                role_prompt=role_prompt,
                config=cfg,
                groups=groups,
            )
            agents.append(agent)
        elif role == "listener":
            agents.append(
                Listener(
                    name=section,
                    model_name=model_id,
                    role_prompt=role_prompt,
                    config=cfg,
                    groups=groups,
                )
            )
        else:
            agents.append(
                Ruminator(
                    name=section,
                    model_name=model_id,
                    role_prompt=role_prompt,
                    config=cfg,
                    groups=groups,
                )
            )

    if not agents:
        raise RuntimeError("No active AI models found in config.")

    logger.debug("Exiting load_config")
    return agents


def load_global_defaults(path: str) -> Dict[str, object]:
    """Return default model configuration from the global section."""
    logger.debug("Entering load_global_defaults path=%s", path)
    parser = configparser.ConfigParser()
    with open(path, "r", encoding="utf-8") as f:
        parser.read_file(f)

    if parser.has_section("global"):
        sec = parser["global"]
        result = {
            "topic_prompt": sec.get("topic_prompt", ""),
            "temperature": sec.getfloat("temperature", fallback=0.7),
            "max_tokens": sec.getint("max_tokens", fallback=300),
            "chat_style": sec.get("chat_style", fallback=None),
            "watchdog_timeout": sec.getint("watchdog_timeout", fallback=300),
            "system_prompt": sec.get("system_prompt", fallback=None),
        }
        logger.debug("Exiting load_global_defaults")
        return result

    result = {
        "topic_prompt": "",
        "temperature": 0.7,
        "max_tokens": 300,
        "chat_style": None,
        "watchdog_timeout": 300,
        "system_prompt": None,
    }
    logger.debug("Exiting load_global_defaults")
    return result


def ensure_models_available(model_ids: List[str]) -> None:
    """Verify models are installed locally, pulling them if missing."""
    logger.debug("Entering ensure_models_available model_ids=%s", model_ids)
    try:
        resp = requests.get(TAGS_URL)
    except requests.RequestException as exc:
        logger.error("Error contacting Ollama server: %s", exc)
        sys.exit(1)
    if resp.status_code != 200:
        logger.error("Failed to list models: %s %s", resp.status_code, resp.text)
        sys.exit(1)

    try:
        tags_info = resp.json()
    except json.JSONDecodeError:
        logger.error("Invalid response from tags endpoint.")
        sys.exit(1)

    local_models = {m.get("name") for m in tags_info.get("models", [])}

    for mid in model_ids:
        if mid in local_models:
            continue
        logger.info("Model %s not found locally. Downloading...", mid)
        try:
            payload = {"name": mid, "stream": False}
            if logger.isEnabledFor(logging.DEBUG):
                logger.debug("Payload to Ollama:\n%s", json.dumps(payload, indent=2))
            pull_resp = requests.post(
                PULL_URL,
                json=payload,
            )
        except requests.RequestException as exc:
            logger.error("Failed to pull model %s: %s", mid, exc)
            sys.exit(1)
        if pull_resp.status_code != 200:
            logger.error(
                "Error pulling model %s: %s %s", mid, pull_resp.status_code, pull_resp.text
            )
            sys.exit(1)
        try:
            result = pull_resp.json()
        except json.JSONDecodeError:
            logger.error("Unexpected response pulling model %s: %s", mid, pull_resp.text)
            sys.exit(1)
        status = result.get("status")
        if status != "success":
            logger.error("Model pull failed for %s: %s", mid, result)
            sys.exit(1)
    logger.debug("Exiting ensure_models_available")


def _load_chat_history_for_group(path: str, group: str) -> List[Dict[str, str]]:
    """Return chat history parsed from a single group log and archive it."""
    logger.debug(
        "Entering _load_chat_history_for_group path=%s group=%s", path, group
    )
    history: List[Dict[str, str]] = []
    if not os.path.exists(path):
        return history

    try:
        with open(path, "r", encoding="utf-8") as f:
            data = f.read()
    except OSError as exc:
        logger.error("Failed to read %s: %s", path, exc)
        return history

    sep = "-" * 80
    pattern = re.compile(r"\[(.*?)\]\s*(.*?):\s*(.*)")
    blocks = data.split(f"\n{sep}\n\n")
    for block in blocks:
        block = block.strip()
        if not block:
            continue
        lines = block.splitlines()
        if not lines:
            continue
        match = pattern.match(lines[0])
        if not match:
            continue
        ts, sender, first = match.groups()
        message = first
        if len(lines) > 1:
            message += "\n" + "\n".join(lines[1:])
        history.append(
            {"sender": sender, "timestamp": ts, "message": message, "groups": [group]}
        )

    try:
        os.makedirs("chatlogs", exist_ok=True)
        stamp = datetime.now().strftime("%Y-%m-%d-%H-%M")
        base = os.path.basename(path)
        dest = os.path.join("chatlogs", f"{base}-{stamp}")
        shutil.copy2(path, dest)
    except OSError as exc:
        logger.error("Failed to archive chat log %s: %s", path, exc)

    logger.debug("Exiting _load_chat_history_for_group")
    return history


def load_all_chat_histories() -> List[Dict[str, str]]:
    """Load chat history from all chat_log_[group].txt files."""
    logger.debug("Entering load_all_chat_histories")
    history: List[Dict[str, str]] = []
    pattern = re.compile(r"chat_log_(.+)\.txt$")
    for fname in os.listdir('.'):
        m = pattern.match(fname)
        if m:
            group = m.group(1)
            history.extend(_load_chat_history_for_group(fname, group))

    # Backwards compatibility with single chat_log.txt file
    if os.path.exists("chat_log.txt"):
        history.extend(_load_chat_history_for_group("chat_log.txt", "general"))

    logger.debug("Exiting load_all_chat_histories")
    return history


def main() -> None:
    logger.debug("Entering main")
    logger.info("Starting conductor")
    config_path = "fenra_config.txt"
    agents = load_config(config_path)
    defaults = load_global_defaults(config_path)
    ensure_models_available([a.model_name for a in agents])

    archivists = [a for a in agents if isinstance(a, Archivist)]
    archivist = archivists[0] if archivists else None
    listeners = [a for a in agents if isinstance(a, Listener)]
    participants = [a for a in agents if a not in archivists + listeners]
    all_groups = sorted({g for a in agents for g in a.groups})

    chat_log: List[Dict[str, str]] = load_all_chat_histories()
    inject_queue: List[Dict[str, str]] = []
    message_queue: List[Dict[str, object]] = []
    sent_messages: List[Dict[str, object]] = []
    chat_lock = threading.Lock()
    threads: List[threading.Thread] = []

    def conversation_loop() -> None:
        logger.debug("Entering conversation_loop")
        msg_count = 0
        listener_counter = 0
        BASE_LOOPS = 50
        while True:
            
            pending: List[Dict[str, str]] = []
            with chat_lock:
                if inject_queue:
                    pending = list(inject_queue)
                    inject_queue.clear()
                    chat_log.extend(pending)
                active_participants = [a for a in participants if a.active]
                active_archivists = [a for a in archivists if a.active]
                active_listeners = [a for a in listeners if a.active]
                current_log = list(chat_log)
                current_queue = list(message_queue)
                current_sent = list(sent_messages)
            for msg in pending:
                text = (
                    f"[{msg['timestamp']}] {msg['sender']}: {msg['message']}\n"
                    f"{'-' * 80}\n\n"
                )
                for group in msg.get("groups", ["general"]):
                    fname = f"chat_log_{group}.txt"
                    with open(fname, "a", encoding="utf-8") as log_file:
                        log_file.write(text)
                print(text)
                ui.root.after(0, ui.log, text)

            if current_queue and active_listeners:
                now_ms = time.time() * 1000
                oldest_age = now_ms - current_queue[0]["epoch"] * 1000
                newest_age = now_ms - current_queue[-1]["epoch"] * 1000
                count = len(current_queue)
                priority = count * (oldest_age / (newest_age + 1))
                if listener_counter <= 0:
                    listener_ai = random.choice(active_listeners)
                    msg = current_queue[0]
                    outputs = [m["message"] for m in current_sent if m["epoch"] >= msg["epoch"]]
                    if listener_ai.check_answered(msg["message"], outputs):
                        with chat_lock:
                            message_queue.pop(0)
                        ui.root.after(0, ui.update_queue, list(message_queue))
                    else:
<<<<<<< HEAD
                        reply = listener_ai.prompt_ais(msg["message"])
=======
                        lines = [
                            f"[{m['timestamp']}] {m['sender']}: {m['message']}" for m in current_log
                        ]
                        ruminations = "\n".join(lines)
                        reply = listener_ai.prompt_ais(ruminations, msg["message"])
>>>>>>> 3d2a6614
                        ts = datetime.now().strftime("%Y-%m-%d %H:%M:%S")
                        entry = {
                            "sender": listener_ai.name,
                            "timestamp": ts,
                            "message": reply,
                            "groups": all_groups,
                            "epoch": time.time(),
                        }
                        with chat_lock:
                            chat_log.append(entry)
                            sent_messages.append(entry)
                        text = f"[{ts}] {listener_ai.name}: {reply}\n{'-' * 80}\n\n"
                        for group in all_groups:
                            fname = f"chat_log_{group}.txt"
                            with open(fname, "a", encoding="utf-8") as log_file:
                                log_file.write(text)
                        print(text)
                        ui.root.after(0, ui.log, text)
                        
                    listener_counter = max(1, math.ceil(BASE_LOOPS / priority)) if priority > 0 else BASE_LOOPS
                else:
                    listener_counter -= 1
                
            active_choices = active_participants + active_archivists
            if not active_choices:
                time.sleep(0.5)
                continue
            ai = random.choice(active_choices)
            context = [
                m
                for m in current_log
                if set(m.get("groups", ["general"])) & set(ai.groups)
            ]
            try:
                result = ai.step(context)
            except requests.Timeout:
                logger.error("%s timed out", ai.name)
                continue
            except Exception as exc:  # noqa: BLE001
                logger.error("Error from %s: %s", ai.name, exc)
                continue

            timestamp = datetime.now().strftime("%Y-%m-%d %H:%M:%S")

            if isinstance(ai, Archivist):
                summary = result
                logger.info("%s archived transcript", ai.name)
                ts_display = timestamp
                ts_file = datetime.now().strftime("%Y%m%d%H%M%S")
                text = (
                    f"[{ts_display}] {ai.name} archived transcript and wrote summary.\n{'-' * 80}\n\n"
                )
                print(text)
                ui.root.after(0, ui.log, text)
                summary_text = f"[{ts_display}] {ai.name}: {summary}\n{'-' * 80}\n\n"
                for group in ai.groups:
                    fname = f"chat_log_{group}.txt"
                    if os.path.exists(fname):
                        os.makedirs("chatlogs", exist_ok=True)
                        dest = os.path.join(
                            "chatlogs",
                            f"chat_log_{group}_summarized_{ts_file}.txt",
                        )
                        shutil.copy2(fname, dest)
                    with open(fname, "w", encoding="utf-8") as log_file:
                        log_file.write(summary_text)
                with chat_lock:
                    chat_log[:] = [
                        m
                        for m in chat_log
                        if not (
                            set(m.get("groups", ["general"])) & set(ai.groups)
                        )
                    ]
                    entry = {
                        "sender": ai.name,
                        "timestamp": ts_display,
                        "message": summary,
                        "groups": ai.groups,
                        "epoch": time.time(),
                    }
                    chat_log.append(entry)
                    sent_messages.append(entry)
                msg_count = 0
                continue

            reply = result
            with chat_lock:
<<<<<<< HEAD
                chat_log.append(
                    {
                        "sender": ai.name,
                        "timestamp": timestamp,
                        "message": reply,
                        "groups": ai.groups,
                    }
                )
                sent_messages.append(
                    {
                        "message": reply,
                        "timestamp": timestamp,
                        "epoch": time.time(),
                    }
                )
=======
                entry = {
                    "sender": ai.name,
                    "timestamp": timestamp,
                    "message": reply,
                    "groups": ai.groups,
                    "epoch": time.time(),
                }
                chat_log.append(entry)
                sent_messages.append(entry)
>>>>>>> 3d2a6614
            logger.info("%s: generated response", ai.name)
            text = f"[{timestamp}] {ai.name}: {reply}\n{'-' * 80}\n\n"
            print(text)
            for group in ai.groups:
                fname = f"chat_log_{group}.txt"
                with open(fname, "a", encoding="utf-8") as log_file:
                    log_file.write(text)
            ui.root.after(0, ui.log, text)
            msg_count += 1

            if msg_count >= len(active_participants) and archivist and archivist.active:
                with chat_lock:
                    current_log = list(chat_log)
                context = [
                    m
                    for m in current_log
                    if set(m.get("groups", ["general"])) & set(archivist.groups)
                ]
                try:
                    summary = archivist.step(context)
                except requests.Timeout:
                    logger.error("%s timed out", archivist.name)
                except Exception as exc:  # noqa: BLE001
                    logger.error("Error from %s: %s", archivist.name, exc)
                else:
                    logger.info("%s archived transcript", archivist.name)
                    ts_display = datetime.now().strftime("%Y-%m-%d %H:%M:%S")
                    ts_file = datetime.now().strftime("%Y%m%d%H%M%S")
                    text = (
                        f"[{ts_display}] {archivist.name} archived transcript and wrote summary.\n{'-' * 80}\n\n"
                    )
                    print(text)
                    ui.root.after(0, ui.log, text)
                    summary_text = f"[{ts_display}] {archivist.name}: {summary}\n{'-' * 80}\n\n"
                    for group in archivist.groups:
                        fname = f"chat_log_{group}.txt"
                        if os.path.exists(fname):
                            os.makedirs("chatlogs", exist_ok=True)
                            dest = os.path.join(
                                "chatlogs",
                                f"chat_log_{group}_summarized_{ts_file}.txt",
                            )
                            shutil.copy2(fname, dest)
                        with open(fname, "w", encoding="utf-8") as log_file:
                            log_file.write(summary_text)
                    with chat_lock:
                        chat_log[:] = [
                            m
                            for m in chat_log
                            if not (
                                set(m.get("groups", ["general"]))
                                & set(archivist.groups)
                            )
                        ]
                        entry = {
                            "sender": archivist.name,
                            "timestamp": ts_display,
                            "message": summary,
                            "groups": archivist.groups,
                            "epoch": time.time(),
                        }
                        chat_log.append(entry)
                        sent_messages.append(entry)
                    msg_count = 0

            time.sleep(0.5)
        logger.debug("Exiting conversation_loop")

    ui = FenraUI(agents, inject_callback=None, send_callback=None)

    def send_message(message: str) -> None:
        logger.debug("Entering send_message message=%s", message)
        ts = datetime.now().strftime("%Y-%m-%d %H:%M:%S")
        entry = {"message": message, "timestamp": ts, "epoch": time.time()}
        with chat_lock:
            message_queue.append(entry)
        ui.root.after(0, ui.update_queue, list(message_queue))
        logger.debug("Exiting send_message")

    def inject_message(group: str, message: str) -> None:
        logger.debug("Entering inject_message group=%s message=%s", group, message)
        timestamp = datetime.now().strftime("%Y-%m-%d %H:%M:%S")
        target_groups = all_groups if group == "All Groups" else [group]
        with chat_lock:
            inject_queue.append(
                {
                    "sender": "Human",
                    "timestamp": timestamp,
                    "message": message,
                    "groups": target_groups,
                }
            )
        logger.debug("Exiting inject_message")

    ui.inject_callback = inject_message
    ui.send_callback = send_message
    ui.update_queue(message_queue)

    t = threading.Thread(target=conversation_loop, daemon=True)
    t.start()
    threads.append(t)

    ui.start()
    logger.debug("Exiting main")


if __name__ == "__main__":
    main()<|MERGE_RESOLUTION|>--- conflicted
+++ resolved
@@ -369,15 +369,11 @@
                             message_queue.pop(0)
                         ui.root.after(0, ui.update_queue, list(message_queue))
                     else:
-<<<<<<< HEAD
-                        reply = listener_ai.prompt_ais(msg["message"])
-=======
                         lines = [
                             f"[{m['timestamp']}] {m['sender']}: {m['message']}" for m in current_log
                         ]
                         ruminations = "\n".join(lines)
                         reply = listener_ai.prompt_ais(ruminations, msg["message"])
->>>>>>> 3d2a6614
                         ts = datetime.now().strftime("%Y-%m-%d %H:%M:%S")
                         entry = {
                             "sender": listener_ai.name,
@@ -466,23 +462,6 @@
 
             reply = result
             with chat_lock:
-<<<<<<< HEAD
-                chat_log.append(
-                    {
-                        "sender": ai.name,
-                        "timestamp": timestamp,
-                        "message": reply,
-                        "groups": ai.groups,
-                    }
-                )
-                sent_messages.append(
-                    {
-                        "message": reply,
-                        "timestamp": timestamp,
-                        "epoch": time.time(),
-                    }
-                )
-=======
                 entry = {
                     "sender": ai.name,
                     "timestamp": timestamp,
@@ -492,7 +471,6 @@
                 }
                 chat_log.append(entry)
                 sent_messages.append(entry)
->>>>>>> 3d2a6614
             logger.info("%s: generated response", ai.name)
             text = f"[{timestamp}] {ai.name}: {reply}\n{'-' * 80}\n\n"
             print(text)
